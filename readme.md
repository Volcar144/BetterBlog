--- conflicted
+++ resolved
@@ -137,9 +137,7 @@
 The [Forestry extension](https://marketplace.visualstudio.com/items?itemName=jeffsee55.forestry-schema) will provide linting errors if you've configured your content models incorrectly.
 
 ## Explore the GraphQL API
-
-<<<<<<< HEAD
-The templates you'll see in the section definitions can be found in `.tina/front_matter/templates`. As you can see, some of them don't belong to a corresponding "section" (eg. `block-cta`). This is because template definitions can also be used as blocks, if you look in `.tina/front_matter/templates/page.yml` you'll see the `blocks` field using `blocks-cta` and `blocks-hero` templates. This is a really powerful pattern, instead of creating an entirely separate record for each "block" element, Tina is able to keep your content in a single file.
+If you have a GraphQL client like [Altair](https://altair.sirmuel.design/) you can direct it to `http://localhost:4001/graphql` to learn more about the API.
 
 # Hosting the project
 
@@ -183,6 +181,3 @@
 Go to the [dashboard](https://auth.tinajs.dev), click into your new app, and change its `Callback URL` to `[your deployment URL]/admin`
 
 You can test that everything is configured correctly by navigating to `[your deployment URL]/admin`, and trying to login.
-=======
-If you're using VS Code you can have GraphQL syntax highlighting in your queries, add the [GraphQL VS Code extension](https://marketplace.visualstudio.com/items?itemName=GraphQL.vscode-graphql) and can direct it to `http://localhost:4001/graphql`.
->>>>>>> bcae222e
