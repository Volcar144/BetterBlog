--- conflicted
+++ resolved
@@ -1,7 +1,6 @@
 ---
 blocks:
   - tagline: ''
-<<<<<<< HEAD
     headline: Welcome to the Tina Starter
     text: >+
       This project is set up to show you the basics of working with Tina. You're
@@ -9,16 +8,6 @@
       content/pages/home.md, components from components/blocks, and puts them
       all together in pages/\[filename].tsx, all based on a schema defined in
       .tina/schema.ts.
-
-=======
-    headline: Welcome to the Tina Starter!
-    text: >
-      This project is set up to show you the basics of working with Tina. You're
-      looking at the landing page, which pulls content from
-      `content/pages/home.md`, components from `components/blocks`, and puts
-      them all together in `pages/[filename].tsx`, all based on a schema defined
-      in `.tina/schema.ts`.
->>>>>>> 3b70d737
     actions:
       - label: Get Started
         type: button
@@ -29,12 +18,8 @@
         icon: false
         link: /posts
     image:
-<<<<<<< HEAD
-      src: tina-illustration.png
-=======
       src: >-
         https://res.cloudinary.com/forestry-demo/image/upload/v1628102029/tina-cloud-starter/tina-illustration.WebP
->>>>>>> 3b70d737
       alt: Tina
     color: default
     _template: hero
