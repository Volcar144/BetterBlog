--- conflicted
+++ resolved
@@ -9,11 +9,7 @@
     "export": "yarn build && next export"
   },
   "devDependencies": {
-<<<<<<< HEAD
-    "@tinacms/cli": "^0.52.2",
-=======
     "@tinacms/cli": "^0.53.0",
->>>>>>> 4df3a6f4
     "@types/js-cookie": "^2.2.6",
     "@types/node": "^13.13.1",
     "@types/react": "^16.9.43",
