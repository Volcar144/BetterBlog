--- conflicted
+++ resolved
@@ -10,12 +10,8 @@
     "lint": "eslint . --ext .ts,.tsx"
   },
   "devDependencies": {
-<<<<<<< HEAD
     "@svgr/webpack": "^6.3.1",
-    "@tinacms/cli": "^0.61.19",
-=======
-    "@tinacms/cli": "0.61.10",
->>>>>>> ed6fc69a
+    "@tinacms/cli": "0.61.20",
     "@types/js-cookie": "^3.0.0",
     "@types/node": "^16.11.7",
     "@types/react": "^17.0.35",
@@ -40,11 +36,7 @@
     "react-is": "^17.0.2",
     "styled-components": "^5.1.3",
     "styled-jsx": "^3.2.5",
-<<<<<<< HEAD
-    "tinacms": "^0.69.13",
-=======
-    "tinacms": "0.69.5",
->>>>>>> ed6fc69a
+    "tinacms": "0.69.14",
     "typescript": "^4.5.2"
   },
   "resolutions": {
