import * as React from "react";
import { Actions } from "../util/actions";
import { Container } from "../util/container";
import { Section } from "../util/section";
import { useTheme } from "../layout";
import { TinaMarkdown } from "tinacms/dist/rich-text";
import type { TinaTemplate } from "tinacms";
import { PageBlocksHero } from "../../.tina/__generated__/types";
import { tinaField } from "tinacms/dist/react";

export const Hero = ({ data }: { data: PageBlocksHero }) => {
  const theme = useTheme();
  const headlineColorClasses = {
    blue: "from-blue-400 to-blue-600",
    teal: "from-teal-400 to-teal-600",
    green: "from-green-400 to-green-600",
    red: "from-red-400 to-red-600",
    pink: "from-pink-400 to-pink-600",
    purple: "from-purple-400 to-purple-600",
    orange: "from-orange-300 to-orange-600",
    yellow: "from-yellow-400 to-yellow-600",
  };

  return (
    <Section color={data.color}>
      <Container
        size="large"
        className="grid grid-cols-1 md:grid-cols-5 gap-14 items-center justify-center"
      >
        <div className="row-start-2 md:row-start-1 md:col-span-3 text-center md:text-left">
          {data.tagline && (
            <h2
              data-tina-field={tinaField(data, "tagline")}
              className="relative inline-block px-3 py-1 mb-8 text-md font-bold tracking-wide title-font z-20"
            >
              {data.tagline}
              <span className="absolute w-full h-full left-0 top-0 rounded-full -z-1 bg-current opacity-7"></span>
            </h2>
          )}
          {data.headline && (
            <h3
              data-tina-field={tinaField(data, "headline")}
              className={`w-full relative	mb-10 text-5xl font-extrabold tracking-normal leading-tight title-font`}
            >
              <span
                className={`bg-clip-text text-transparent bg-gradient-to-r  ${
                  data.color === "primary"
                    ? `from-white to-gray-100`
                    : headlineColorClasses[theme.color]
                }`}
              >
                {data.headline}
              </span>
            </h3>
          )}
          {data.text && (
            <div
<<<<<<< HEAD
              data-tina-field={tinaField(data, "text")}
              className={`prose prose-lg mx-auto lg:mx-0 mb-10 ${
=======
              data-tinafield={tinaField(data, "text")}
              className={`prose prose-lg mx-auto md:mx-0 mb-10 ${
>>>>>>> c0e941cd
                data.color === "primary" ? `prose-primary` : `dark:prose-dark`
              }`}
            >
              <TinaMarkdown content={data.text} />
            </div>
          )}
          {data.actions && (
            <Actions
              className="justify-center md:justify-start py-2"
              parentColor={data.color}
              actions={data.actions}
            />
          )}
        </div>
        {data.image && (
          <div
<<<<<<< HEAD
            data-tina-field={tinaField(data.image, "src")}
            className="relative row-start-1 lg:col-span-2 flex justify-center"
=======
            data-tinafield={tinaField(data, "image")}
            className="relative row-start-1 md:col-span-2 flex justify-center"
>>>>>>> c0e941cd
          >
            <img
              className="absolute w-full rounded-lg max-w-xs md:max-w-none h-auto blur-2xl brightness-150 contrast-[0.9] dark:brightness-150 saturate-200 opacity-50 dark:opacity-30 mix-blend-multiply dark:mix-blend-hard-light"
              src={data.image.src}
              aria-hidden="true"
            />
            <img
              className="relative z-10 w-full max-w-xs rounded-lg md:max-w-none h-auto"
              alt={data.image.alt}
              src={data.image.src}
            />
          </div>
        )}
      </Container>
    </Section>
  );
};

export const heroBlockSchema: TinaTemplate = {
  name: "hero",
  label: "Hero",
  ui: {
    previewSrc: "/blocks/hero.png",
    defaultItem: {
      tagline: "Here's some text above the other text",
      headline: "This Big Text is Totally Awesome",
      text: "Phasellus scelerisque, libero eu finibus rutrum, risus risus accumsan libero, nec molestie urna dui a leo.",
    },
  },
  fields: [
    {
      type: "string",
      label: "Tagline",
      name: "tagline",
    },
    {
      type: "string",
      label: "Headline",
      name: "headline",
    },
    {
      label: "Text",
      name: "text",
      type: "rich-text",
    },
    {
      label: "Actions",
      name: "actions",
      type: "object",
      list: true,
      ui: {
        defaultItem: {
          label: "Action Label",
          type: "button",
          icon: true,
          link: "/",
        },
        itemProps: (item) => ({ label: item.label }),
      },
      fields: [
        {
          label: "Label",
          name: "label",
          type: "string",
        },
        {
          label: "Type",
          name: "type",
          type: "string",
          options: [
            { label: "Button", value: "button" },
            { label: "Link", value: "link" },
          ],
        },
        {
          label: "Icon",
          name: "icon",
          type: "boolean",
        },
        {
          label: "Link",
          name: "link",
          type: "string",
        },
      ],
    },
    {
      type: "object",
      label: "Image",
      name: "image",
      fields: [
        {
          name: "src",
          label: "Image Source",
          type: "image",
        },
        {
          name: "alt",
          label: "Alt Text",
          type: "string",
        },
      ],
    },
    {
      type: "string",
      label: "Color",
      name: "color",
      options: [
        { label: "Default", value: "default" },
        { label: "Tint", value: "tint" },
        { label: "Primary", value: "primary" },
      ],
    },
  ],
};<|MERGE_RESOLUTION|>--- conflicted
+++ resolved
@@ -55,13 +55,8 @@
           )}
           {data.text && (
             <div
-<<<<<<< HEAD
               data-tina-field={tinaField(data, "text")}
-              className={`prose prose-lg mx-auto lg:mx-0 mb-10 ${
-=======
-              data-tinafield={tinaField(data, "text")}
               className={`prose prose-lg mx-auto md:mx-0 mb-10 ${
->>>>>>> c0e941cd
                 data.color === "primary" ? `prose-primary` : `dark:prose-dark`
               }`}
             >
@@ -78,13 +73,8 @@
         </div>
         {data.image && (
           <div
-<<<<<<< HEAD
             data-tina-field={tinaField(data.image, "src")}
-            className="relative row-start-1 lg:col-span-2 flex justify-center"
-=======
-            data-tinafield={tinaField(data, "image")}
             className="relative row-start-1 md:col-span-2 flex justify-center"
->>>>>>> c0e941cd
           >
             <img
               className="absolute w-full rounded-lg max-w-xs md:max-w-none h-auto blur-2xl brightness-150 contrast-[0.9] dark:brightness-150 saturate-200 opacity-50 dark:opacity-30 mix-blend-multiply dark:mix-blend-hard-light"
